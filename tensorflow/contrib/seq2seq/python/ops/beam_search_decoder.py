# Copyright 2017 The TensorFlow Authors. All Rights Reserved.
#
# Licensed under the Apache License, Version 2.0 (the "License");
# you may not use this file except in compliance with the License.
# You may obtain a copy of the License at
#
#     http://www.apache.org/licenses/LICENSE-2.0
#
# Unless required by applicable law or agreed to in writing, software
# distributed under the License is distributed on an "AS IS" BASIS,
# WITHOUT WARRANTIES OR CONDITIONS OF ANY KIND, either express or implied.
# See the License for the specific language governing permissions and
# limitations under the License.
# ==============================================================================
"""A decoder that performs beam search."""

from __future__ import absolute_import
from __future__ import division
from __future__ import print_function

import collections
import numpy as np

from tensorflow.contrib.seq2seq.python.ops import beam_search_ops
from tensorflow.contrib.seq2seq.python.ops import decoder
from tensorflow.python.framework import dtypes
from tensorflow.python.framework import ops
from tensorflow.python.framework import tensor_shape
from tensorflow.python.framework import tensor_util
from tensorflow.python.layers import base as layers_base
from tensorflow.python.ops import array_ops
from tensorflow.python.ops import control_flow_ops
from tensorflow.python.ops import embedding_ops
from tensorflow.python.ops import math_ops
from tensorflow.python.ops import nn_ops
from tensorflow.python.ops import rnn_cell_impl
from tensorflow.python.ops import tensor_array_ops
from tensorflow.python.util import nest

__all__ = [
    "BeamSearchDecoderOutput",
    "BeamSearchDecoderState",
    "BeamSearchDecoder",
    "FinalBeamSearchDecoderOutput",
    "tile_batch",
]


class BeamSearchDecoderState(
    collections.namedtuple("BeamSearchDecoderState",
                           ("cell_state", "log_probs", "finished", "lengths"))):
  pass


class BeamSearchDecoderOutput(
    collections.namedtuple("BeamSearchDecoderOutput",
                           ("scores", "predicted_ids", "parent_ids"))):
  pass


class FinalBeamSearchDecoderOutput(
    collections.namedtuple("FinalBeamDecoderOutput",
                           ["predicted_ids", "beam_search_decoder_output"])):
  """Final outputs returned by the beam search after all decoding is finished.

  Args:
    predicted_ids: The final prediction. A tensor of shape
      `[batch_size, T, beam_width]` (or `[T, batch_size, beam_width]` if
      `output_time_major` is True). Beams are ordered from best to worst.
    beam_search_decoder_output: An instance of `BeamSearchDecoderOutput` that
      describes the state of the beam search.
  """
  pass


def _tile_batch(t, multiplier):
  """Core single-tensor implementation of tile_batch."""
  t = ops.convert_to_tensor(t, name="t")
  shape_t = array_ops.shape(t)
  if t.shape.ndims is None or t.shape.ndims < 1:
    raise ValueError("t must have statically known rank")
  tiling = [1] * (t.shape.ndims + 1)
  tiling[1] = multiplier
  tiled_static_batch_size = (
      t.shape[0].value * multiplier if t.shape[0].value is not None else None)
  tiled = array_ops.tile(array_ops.expand_dims(t, 1), tiling)
  tiled = array_ops.reshape(tiled,
                            array_ops.concat(
                                ([shape_t[0] * multiplier], shape_t[1:]), 0))
  tiled.set_shape(
      tensor_shape.TensorShape([tiled_static_batch_size]).concatenate(
          t.shape[1:]))
  return tiled


def tile_batch(t, multiplier, name=None):
  """Tile the batch dimension of a (possibly nested structure of) tensor(s) t.

  For each tensor t in a (possibly nested structure) of tensors,
  this function takes a tensor t shaped `[batch_size, s0, s1, ...]` composed of
  minibatch entries `t[0], ..., t[batch_size - 1]` and tiles it to have a shape
  `[batch_size * multiplier, s0, s1, ...]` composed of minibatch entries
  `t[0], t[0], ..., t[1], t[1], ...` where each minibatch entry is repeated
  `multiplier` times.

  Args:
    t: `Tensor` shaped `[batch_size, ...]`.
    multiplier: Python int.
    name: Name scope for any created operations.

  Returns:
    A (possibly nested structure of) `Tensor` shaped
    `[batch_size * multiplier, ...]`.

  Raises:
    ValueError: if tensor(s) `t` do not have a statically known rank or
    the rank is < 1.
  """
  flat_t = nest.flatten(t)
  with ops.name_scope(name, "tile_batch", flat_t + [multiplier]):
    return nest.map_structure(lambda t_: _tile_batch(t_, multiplier), t)


def _check_maybe(t):
  if isinstance(t, tensor_array_ops.TensorArray):
    raise TypeError(
        "TensorArray state is not supported by BeamSearchDecoder: %s" % t.name)
  if t.shape.ndims is None:
    raise ValueError(
        "Expected tensor (%s) to have known rank, but ndims == None." % t)


class BeamSearchDecoder(decoder.Decoder):
  """BeamSearch sampling decoder.

    **NOTE** If you are using the `BeamSearchDecoder` with a cell wrapped in
    `AttentionWrapper`, then you must ensure that:

    - The encoder output has been tiled to `beam_width` via
      @{tf.contrib.seq2seq.tile_batch} (NOT `tf.tile`).
    - The `batch_size` argument passed to the `zero_state` method of this
      wrapper is equal to `true_batch_size * beam_width`.
    - The initial state created with `zero_state` above contains a
      `cell_state` value containing properly tiled final state from the
      encoder.

    An example:

    ```
    tiled_encoder_outputs = tf.contrib.seq2seq.tile_batch(
        encoder_outputs, multiplier=beam_width)
    tiled_encoder_final_state = tf.conrib.seq2seq.tile_batch(
        encoder_final_state, multiplier=beam_width)
    tiled_sequence_length = tf.contrib.seq2seq.tile_batch(
        sequence_length, multiplier=beam_width)
    attention_mechanism = MyFavoriteAttentionMechanism(
        num_units=attention_depth,
        memory=tiled_inputs,
        memory_sequence_length=tiled_sequence_length)
    attention_cell = AttentionWrapper(cell, attention_mechanism, ...)
    decoder_initial_state = attention_cell.zero_state(
        dtype, batch_size=true_batch_size * beam_width)
    decoder_initial_state = decoder_initial_state.clone(
        cell_state=tiled_encoder_final_state)
    ```
  """

  def __init__(self,
               cell,
               embedding,
               start_tokens,
               end_token,
               initial_state,
               beam_width,
               output_layer=None,
               length_penalty_weight=0.0):
    """Initialize the BeamSearchDecoder.

    Args:
      cell: An `RNNCell` instance.
      embedding: A callable that takes a vector tensor of `ids` (argmax ids),
        or the `params` argument for `embedding_lookup`.
      start_tokens: `int32` vector shaped `[batch_size]`, the start tokens.
      end_token: `int32` scalar, the token that marks end of decoding.
      initial_state: A (possibly nested tuple of...) tensors and TensorArrays.
      beam_width:  Python integer, the number of beams.
      output_layer: (Optional) An instance of `tf.layers.Layer`, i.e.,
        `tf.layers.Dense`.  Optional layer to apply to the RNN output prior
        to storing the result or sampling.
      length_penalty_weight: Float weight to penalize length. Disabled with 0.0.

    Raises:
      TypeError: if `cell` is not an instance of `RNNCell`,
        or `output_layer` is not an instance of `tf.layers.Layer`.
      ValueError: If `start_tokens` is not a vector or
        `end_token` is not a scalar.
    """
    if not rnn_cell_impl._like_rnncell(cell):  # pylint: disable=protected-access
      raise TypeError("cell must be an RNNCell, received: %s" % type(cell))
    if (output_layer is not None and
        not isinstance(output_layer, layers_base.Layer)):
      raise TypeError(
          "output_layer must be a Layer, received: %s" % type(output_layer))
    self._cell = cell
    self._output_layer = output_layer

    if callable(embedding):
      self._embedding_fn = embedding
    else:
      self._embedding_fn = (
          lambda ids: embedding_ops.embedding_lookup(embedding, ids))

    self._start_tokens = ops.convert_to_tensor(
        start_tokens, dtype=dtypes.int32, name="start_tokens")
    if self._start_tokens.get_shape().ndims != 1:
      raise ValueError("start_tokens must be a vector")
    self._end_token = ops.convert_to_tensor(
        end_token, dtype=dtypes.int32, name="end_token")
    if self._end_token.get_shape().ndims != 0:
      raise ValueError("end_token must be a scalar")

    self._batch_size = array_ops.size(start_tokens)
    self._beam_width = beam_width
    self._length_penalty_weight = length_penalty_weight
    self._initial_cell_state = nest.map_structure(
        self._maybe_split_batch_beams, initial_state, self._cell.state_size)
    self._start_tokens = array_ops.tile(
        array_ops.expand_dims(self._start_tokens, 1), [1, self._beam_width])
    self._start_inputs = self._embedding_fn(self._start_tokens)
<<<<<<< HEAD
    
    self._finished = array_ops.one_hot(
        array_ops.zeros([self._batch_size], dtype=dtypes.int32),
        depth=self._beam_width, on_value=False,
        off_value=True, dtype=dtypes.bool)
=======

    self._finished = array_ops.one_hot(
        array_ops.zeros([self._batch_size], dtype=dtypes.int32),
        depth=self._beam_width,
        on_value=False,
        off_value=True,
        dtype=dtypes.bool)
>>>>>>> ad07a86d

  @property
  def batch_size(self):
    return self._batch_size

  def _rnn_output_size(self):
    size = self._cell.output_size
    if self._output_layer is None:
      return size
    else:
      # To use layer's compute_output_shape, we need to convert the
      # RNNCell's output_size entries into shapes with an unknown
      # batch size.  We then pass this through the layer's
      # compute_output_shape and read off all but the first (batch)
      # dimensions to get the output size of the rnn with the layer
      # applied to the top.
      output_shape_with_unknown_batch = nest.map_structure(
          lambda s: tensor_shape.TensorShape([None]).concatenate(s), size)
      layer_output_shape = self._output_layer.compute_output_shape(
          output_shape_with_unknown_batch)
      return nest.map_structure(lambda s: s[1:], layer_output_shape)

  @property
  def tracks_own_finished(self):
    """The BeamSearchDecoder shuffles its beams and their finished state.

    For this reason, it conflicts with the `dynamic_decode` function's
    tracking of finished states.  Setting this property to true avoids
    early stopping of decoding due to mismanagement of the finished state
    in `dynamic_decode`.

    Returns:
      `True`.
    """
    return True

  @property
  def output_size(self):
    # Return the cell output and the id
    return BeamSearchDecoderOutput(
        scores=tensor_shape.TensorShape([self._beam_width]),
        predicted_ids=tensor_shape.TensorShape([self._beam_width]),
        parent_ids=tensor_shape.TensorShape([self._beam_width]))

  @property
  def output_dtype(self):
    # Assume the dtype of the cell is the output_size structure
    # containing the input_state's first component's dtype.
    # Return that structure and int32 (the id)
    dtype = nest.flatten(self._initial_cell_state)[0].dtype
    return BeamSearchDecoderOutput(
        scores=nest.map_structure(lambda _: dtype, self._rnn_output_size()),
        predicted_ids=dtypes.int32,
        parent_ids=dtypes.int32)

  def initialize(self, name=None):
    """Initialize the decoder.

    Args:
      name: Name scope for any created operations.

    Returns:
      `(finished, start_inputs, initial_state)`.
    """
    finished, start_inputs = self._finished, self._start_inputs

    log_probs = array_ops.one_hot(  # shape(batch_sz, beam_sz)
        array_ops.zeros([self._batch_size], dtype=dtypes.int32),
<<<<<<< HEAD
        depth=self._beam_width, on_value=0.0, off_value=-np.Inf,
        dtype=nest.flatten(self._initial_cell_state)[0].dtype)


=======
        depth=self._beam_width,
        on_value=0.0,
        off_value=-np.Inf,
        dtype=nest.flatten(self._initial_cell_state)[0].dtype)

>>>>>>> ad07a86d
    initial_state = BeamSearchDecoderState(
        cell_state=self._initial_cell_state,
        log_probs=log_probs,
        finished=finished,
        lengths=array_ops.zeros(
            [self._batch_size, self._beam_width], dtype=dtypes.int64))

    return (finished, start_inputs, initial_state)

  def finalize(self, outputs, final_state, sequence_lengths):
    """Finalize and return the predicted_ids.

    Args:
      outputs: An instance of BeamSearchDecoderOutput.
      final_state: An instance of BeamSearchDecoderState. Passed through to the
        output.
      sequence_lengths: An `int64` tensor shaped `[batch_size, beam_width]`.
        The sequence lengths determined for each beam during decode.
        **NOTE** These are ignored; the updated sequence lengths are stored in
        `final_state.lengths`.

    Returns:
      outputs: An instance of `FinalBeamSearchDecoderOutput` where the
        predicted_ids are the result of calling _gather_tree.
      final_state: The same input instance of `BeamSearchDecoderState`.
    """
    del sequence_lengths
    # Get max_sequence_length across all beams for each batch.
    max_sequence_lengths = math_ops.to_int32(
        math_ops.reduce_max(final_state.lengths, axis=1))
    predicted_ids = beam_search_ops.gather_tree(
        outputs.predicted_ids,
        outputs.parent_ids,
        max_sequence_lengths=max_sequence_lengths,
        end_token=self._end_token)
    outputs = FinalBeamSearchDecoderOutput(
        beam_search_decoder_output=outputs, predicted_ids=predicted_ids)
    return outputs, final_state

  def _merge_batch_beams(self, t, s=None):
    """Merges the tensor from a batch of beams into a batch by beams.

    More exactly, t is a tensor of dimension [batch_size, beam_width, s]. We
    reshape this into [batch_size*beam_width, s]

    Args:
      t: Tensor of dimension [batch_size, beam_width, s]
      s: (Possibly known) depth shape.

    Returns:
      A reshaped version of t with dimension [batch_size * beam_width, s].
    """
    if isinstance(s, ops.Tensor):
      s = tensor_shape.as_shape(tensor_util.constant_value(s))
    else:
      s = tensor_shape.TensorShape(s)
    t_shape = array_ops.shape(t)
    static_batch_size = tensor_util.constant_value(self._batch_size)
    batch_size_beam_width = (
        None
        if static_batch_size is None else static_batch_size * self._beam_width)
    reshaped_t = array_ops.reshape(
        t,
        array_ops.concat(([self._batch_size * self._beam_width], t_shape[2:]),
                         0))
    reshaped_t.set_shape(
        (tensor_shape.TensorShape([batch_size_beam_width]).concatenate(s)))
    return reshaped_t

  def _split_batch_beams(self, t, s=None):
    """Splits the tensor from a batch by beams into a batch of beams.

    More exactly, t is a tensor of dimension [batch_size*beam_width, s]. We
    reshape this into [batch_size, beam_width, s]

    Args:
      t: Tensor of dimension [batch_size*beam_width, s].
      s: (Possibly known) depth shape.

    Returns:
      A reshaped version of t with dimension [batch_size, beam_width, s].

    Raises:
      ValueError: If, after reshaping, the new tensor is not shaped
        `[batch_size, beam_width, s]` (assuming batch_size and beam_width
        are known statically).
    """
    if isinstance(s, ops.Tensor):
      s = tensor_shape.TensorShape(tensor_util.constant_value(s))
    else:
      s = tensor_shape.TensorShape(s)
    t_shape = array_ops.shape(t)
    reshaped_t = array_ops.reshape(
        t,
        array_ops.concat(([self._batch_size, self._beam_width], t_shape[1:]),
                         0))
    static_batch_size = tensor_util.constant_value(self._batch_size)
    expected_reshaped_shape = tensor_shape.TensorShape(
        [static_batch_size, self._beam_width]).concatenate(s)
    if not reshaped_t.shape.is_compatible_with(expected_reshaped_shape):
      raise ValueError("Unexpected behavior when reshaping between beam width "
                       "and batch size.  The reshaped tensor has shape: %s.  "
                       "We expected it to have shape "
                       "(batch_size, beam_width, depth) == %s.  Perhaps you "
                       "forgot to create a zero_state with "
                       "batch_size=encoder_batch_size * beam_width?" %
                       (reshaped_t.shape, expected_reshaped_shape))
    reshaped_t.set_shape(expected_reshaped_shape)
    return reshaped_t

  def _maybe_split_batch_beams(self, t, s):
    """Maybe splits the tensor from a batch by beams into a batch of beams.

    We do this so that we can use nest and not run into problems with shapes.

    Args:
      t: `Tensor`, either scalar or shaped `[batch_size * beam_width] + s`.
      s: `Tensor`, Python int, or `TensorShape`.

    Returns:
      If `t` is a matrix or higher order tensor, then the return value is
      `t` reshaped to `[batch_size, beam_width] + s`.  Otherwise `t` is
      returned unchanged.

    Raises:
      TypeError: If `t` is an instance of `TensorArray`.
      ValueError: If the rank of `t` is not statically known.
    """
    _check_maybe(t)
    if t.shape.ndims >= 1:
      return self._split_batch_beams(t, s)
    else:
      return t

  def _maybe_merge_batch_beams(self, t, s):
    """Splits the tensor from a batch by beams into a batch of beams.

    More exactly, `t` is a tensor of dimension `[batch_size * beam_width] + s`,
    then we reshape it to `[batch_size, beam_width] + s`.

    Args:
      t: `Tensor` of dimension `[batch_size * beam_width] + s`.
      s: `Tensor`, Python int, or `TensorShape`.

    Returns:
      A reshaped version of t with shape `[batch_size, beam_width] + s`.

    Raises:
      TypeError: If `t` is an instance of `TensorArray`.
      ValueError:  If the rank of `t` is not statically known.
    """
    _check_maybe(t)
    if t.shape.ndims >= 2:
      return self._merge_batch_beams(t, s)
    else:
      return t

  def step(self, time, inputs, state, name=None):
    """Perform a decoding step.

    Args:
      time: scalar `int32` tensor.
      inputs: A (structure of) input tensors.
      state: A (structure of) state tensors and TensorArrays.
      name: Name scope for any created operations.

    Returns:
      `(outputs, next_state, next_inputs, finished)`.
    """
    batch_size = self._batch_size
    beam_width = self._beam_width
    end_token = self._end_token
    length_penalty_weight = self._length_penalty_weight

    with ops.name_scope(name, "BeamSearchDecoderStep", (time, inputs, state)):
      cell_state = state.cell_state
      inputs = nest.map_structure(
          lambda inp: self._merge_batch_beams(inp, s=inp.shape[2:]), inputs)
      cell_state = nest.map_structure(self._maybe_merge_batch_beams, cell_state,
                                      self._cell.state_size)
      cell_outputs, next_cell_state = self._cell(inputs, cell_state)
      cell_outputs = nest.map_structure(
          lambda out: self._split_batch_beams(out, out.shape[1:]), cell_outputs)
      next_cell_state = nest.map_structure(
          self._maybe_split_batch_beams, next_cell_state, self._cell.state_size)

      if self._output_layer is not None:
        cell_outputs = self._output_layer(cell_outputs)

      beam_search_output, beam_search_state = _beam_search_step(
          time=time,
          logits=cell_outputs,
          next_cell_state=next_cell_state,
          beam_state=state,
          batch_size=batch_size,
          beam_width=beam_width,
          end_token=end_token,
          length_penalty_weight=length_penalty_weight)

      finished = beam_search_state.finished
      sample_ids = beam_search_output.predicted_ids
      next_inputs = control_flow_ops.cond(
          math_ops.reduce_all(finished), lambda: self._start_inputs,
          lambda: self._embedding_fn(sample_ids))

    return (beam_search_output, beam_search_state, next_inputs, finished)


def _beam_search_step(time, logits, next_cell_state, beam_state, batch_size,
                      beam_width, end_token, length_penalty_weight):
  """Performs a single step of Beam Search Decoding.

  Args:
    time: Beam search time step, should start at 0. At time 0 we assume
      that all beams are equal and consider only the first beam for
      continuations.
    logits: Logits at the current time step. A tensor of shape
      `[batch_size, beam_width, vocab_size]`
    next_cell_state: The next state from the cell, e.g. an instance of
      AttentionWrapperState if the cell is attentional.
    beam_state: Current state of the beam search.
      An instance of `BeamSearchDecoderState`.
    batch_size: The batch size for this input.
    beam_width: Python int.  The size of the beams.
    end_token: The int32 end token.
    length_penalty_weight: Float weight to penalize length. Disabled with 0.0.

  Returns:
    A new beam state.
  """
  static_batch_size = tensor_util.constant_value(batch_size)

  # Calculate the current lengths of the predictions
  prediction_lengths = beam_state.lengths
  previously_finished = beam_state.finished

  # Calculate the total log probs for the new hypotheses
  # Final Shape: [batch_size, beam_width, vocab_size]
  step_log_probs = nn_ops.log_softmax(logits)
  step_log_probs = _mask_probs(step_log_probs, end_token, previously_finished)
  total_probs = array_ops.expand_dims(beam_state.log_probs, 2) + step_log_probs

  # Calculate the continuation lengths by adding to all continuing beams.
  vocab_size = logits.shape[-1].value or array_ops.shape(logits)[-1]
  lengths_to_add = array_ops.one_hot(
      indices=array_ops.fill([batch_size, beam_width], end_token),
      depth=vocab_size,
      on_value=np.int64(0),
      off_value=np.int64(1),
      dtype=dtypes.int64)
  add_mask = math_ops.to_int64(math_ops.logical_not(previously_finished))
  lengths_to_add *= array_ops.expand_dims(add_mask, 2)
  new_prediction_lengths = (
      lengths_to_add + array_ops.expand_dims(prediction_lengths, 2))

  # Calculate the scores for each beam
  scores = _get_scores(
      log_probs=total_probs,
      sequence_lengths=new_prediction_lengths,
      length_penalty_weight=length_penalty_weight)

  time = ops.convert_to_tensor(time, name="time")
  # During the first time step we only consider the initial beam
  scores_shape = array_ops.shape(scores)
  scores_flat = array_ops.reshape(scores, [batch_size, -1])

  # Pick the next beams according to the specified successors function
<<<<<<< HEAD
  next_beam_size = ops.convert_to_tensor(beam_width, dtype=dtypes.int32,
                                         name="beam_width")
=======
  next_beam_size = ops.convert_to_tensor(
      beam_width, dtype=dtypes.int32, name="beam_width")
>>>>>>> ad07a86d
  next_beam_scores, word_indices = nn_ops.top_k(scores_flat, k=next_beam_size)

  next_beam_scores.set_shape([static_batch_size, beam_width])
  word_indices.set_shape([static_batch_size, beam_width])

  # Pick out the probs, beam_ids, and states according to the chosen predictions
  next_beam_probs = _tensor_gather_helper(
      gather_indices=word_indices,
      gather_from=total_probs,
      batch_size=batch_size,
      range_size=beam_width * vocab_size,
      gather_shape=[-1],
      name="next_beam_probs")
  # Note: just doing the following
  #   math_ops.to_int32(word_indices % vocab_size,
  #       name="next_beam_word_ids")
  # would be a lot cleaner but for reasons unclear, that hides the results of
  # the op which prevents capturing it with tfdbg debug ops.
  raw_next_word_ids = math_ops.mod(
      word_indices, vocab_size, name="next_beam_word_ids")
  next_word_ids = math_ops.to_int32(raw_next_word_ids)
  next_beam_ids = math_ops.to_int32(
      word_indices / vocab_size, name="next_beam_parent_ids")

  # Append new ids to current predictions
  previously_finished = _tensor_gather_helper(
      gather_indices=next_beam_ids,
      gather_from=previously_finished,
      batch_size=batch_size,
      range_size=beam_width,
      gather_shape=[-1])
  next_finished = math_ops.logical_or(
      previously_finished,
      math_ops.equal(next_word_ids, end_token),
      name="next_beam_finished")

  # Calculate the length of the next predictions.
  # 1. Finished beams remain unchanged.
  # 2. Beams that are now finished (EOS predicted) have their length
  #    increased by 1.
  # 3. Beams that are not yet finished have their length increased by 1.
  lengths_to_add = math_ops.to_int64(math_ops.logical_not(previously_finished))
  next_prediction_len = _tensor_gather_helper(
      gather_indices=next_beam_ids,
      gather_from=beam_state.lengths,
      batch_size=batch_size,
      range_size=beam_width,
      gather_shape=[-1])
  next_prediction_len += lengths_to_add

  # Pick out the cell_states according to the next_beam_ids. We use a
  # different gather_shape here because the cell_state tensors, i.e.
  # the tensors that would be gathered from, all have dimension
  # greater than two and we need to preserve those dimensions.
  # pylint: disable=g-long-lambda
  next_cell_state = nest.map_structure(
      lambda gather_from: _maybe_tensor_gather_helper(
          gather_indices=next_beam_ids,
          gather_from=gather_from,
          batch_size=batch_size,
          range_size=beam_width,
          gather_shape=[batch_size * beam_width, -1]),
      next_cell_state)
  # pylint: enable=g-long-lambda

  next_state = BeamSearchDecoderState(
      cell_state=next_cell_state,
      log_probs=next_beam_probs,
      lengths=next_prediction_len,
      finished=next_finished)

  output = BeamSearchDecoderOutput(
      scores=next_beam_scores,
      predicted_ids=next_word_ids,
      parent_ids=next_beam_ids)

  return output, next_state


def _get_scores(log_probs, sequence_lengths, length_penalty_weight):
  """Calculates scores for beam search hypotheses.

  Args:
    log_probs: The log probabilities with shape
      `[batch_size, beam_width, vocab_size]`.
    sequence_lengths: The array of sequence lengths.
    length_penalty_weight: Float weight to penalize length. Disabled with 0.0.

  Returns:
    The scores normalized by the length_penalty.
  """
  length_penality_ = _length_penalty(
      sequence_lengths=sequence_lengths, penalty_factor=length_penalty_weight)
  return log_probs / length_penality_


def _length_penalty(sequence_lengths, penalty_factor):
  """Calculates the length penalty. See https://arxiv.org/abs/1609.08144.

  Returns the length penalty tensor:
  ```
  [(5+sequence_lengths)/6]**penalty_factor
  ```
  where all operations are performed element-wise.

  Args:
    sequence_lengths: `Tensor`, the sequence lengths of each hypotheses.
    penalty_factor: A scalar that weights the length penalty.

  Returns:
    If the penalty is `0`, returns the scalar `1.0`.  Otherwise returns
    the length penalty factor, a tensor with the same shape as
    `sequence_lengths`.
  """
  penalty_factor = ops.convert_to_tensor(penalty_factor, name="penalty_factor")
  penalty_factor.set_shape(())  # penalty should be a scalar.
  static_penalty = tensor_util.constant_value(penalty_factor)
  if static_penalty is not None and static_penalty == 0:
    return 1.0
  return math_ops.div((5. + math_ops.to_float(sequence_lengths))
                      **penalty_factor, (5. + 1.)**penalty_factor)


def _mask_probs(probs, eos_token, finished):
  """Masks log probabilities.

  The result is that finished beams allocate all probability mass to eos and
  unfinished beams remain unchanged.

  Args:
    probs: Log probabiltiies of shape `[batch_size, beam_width, vocab_size]`
    eos_token: An int32 id corresponding to the EOS token to allocate
      probability to.
    finished: A boolean tensor of shape `[batch_size, beam_width]` that
      specifies which elements in the beam are finished already.

  Returns:
    A tensor of shape `[batch_size, beam_width, vocab_size]`, where unfinished
    beams stay unchanged and finished beams are replaced with a tensor with all
    probability on the EOS token.
  """
  vocab_size = array_ops.shape(probs)[2]
  # All finished examples are replaced with a vector that has all
  # probability on EOS
  finished_row = array_ops.one_hot(
      eos_token,
      vocab_size,
      dtype=probs.dtype,
      on_value=0.,
      off_value=probs.dtype.min)
  finished_probs = array_ops.tile(
      array_ops.reshape(finished_row, [1, 1, -1]),
      array_ops.concat([array_ops.shape(finished), [1]], 0))
  finished_mask = array_ops.tile(
      array_ops.expand_dims(finished, 2), [1, 1, vocab_size])

  return array_ops.where(finished_mask, finished_probs, probs)


def _maybe_tensor_gather_helper(gather_indices, gather_from, batch_size,
                                range_size, gather_shape):
  """Maybe applies _tensor_gather_helper.

  This applies _tensor_gather_helper when the gather_from dims is at least as
  big as the length of gather_shape. This is used in conjunction with nest so
  that we don't apply _tensor_gather_helper to inapplicable values like scalars.

  Args:
    gather_indices: The tensor indices that we use to gather.
    gather_from: The tensor that we are gathering from.
    batch_size: The batch size.
    range_size: The number of values in each range. Likely equal to beam_width.
    gather_shape: What we should reshape gather_from to in order to preserve the
      correct values. An example is when gather_from is the attention from an
      AttentionWrapperState with shape [batch_size, beam_width, attention_size].
      There, we want to preserve the attention_size elements, so gather_shape is
      [batch_size * beam_width, -1]. Then, upon reshape, we still have the
      attention_size as desired.

  Returns:
    output: Gathered tensor of shape tf.shape(gather_from)[:1+len(gather_shape)]
      or the original tensor if its dimensions are too small.
  """
  _check_maybe(gather_from)
  if gather_from.shape.ndims >= len(gather_shape):
    return _tensor_gather_helper(
        gather_indices=gather_indices,
        gather_from=gather_from,
        batch_size=batch_size,
        range_size=range_size,
        gather_shape=gather_shape)
  else:
    return gather_from


def _tensor_gather_helper(gather_indices,
                          gather_from,
                          batch_size,
                          range_size,
                          gather_shape,
                          name=None):
  """Helper for gathering the right indices from the tensor.

  This works by reshaping gather_from to gather_shape (e.g. [-1]) and then
  gathering from that according to the gather_indices, which are offset by
  the right amounts in order to preserve the batch order.

  Args:
    gather_indices: The tensor indices that we use to gather.
    gather_from: The tensor that we are gathering from.
    batch_size: The input batch size.
    range_size: The number of values in each range. Likely equal to beam_width.
    gather_shape: What we should reshape gather_from to in order to preserve the
      correct values. An example is when gather_from is the attention from an
      AttentionWrapperState with shape [batch_size, beam_width, attention_size].
      There, we want to preserve the attention_size elements, so gather_shape is
      [batch_size * beam_width, -1]. Then, upon reshape, we still have the
      attention_size as desired.
    name: The tensor name for set of operations. By default this is
      'tensor_gather_helper'. The final output is named 'output'.

  Returns:
    output: Gathered tensor of shape tf.shape(gather_from)[:1+len(gather_shape)]
  """
  with ops.name_scope(name, "tensor_gather_helper"):
    range_ = array_ops.expand_dims(math_ops.range(batch_size) * range_size, 1)
    gather_indices = array_ops.reshape(gather_indices + range_, [-1])
    output = array_ops.gather(
        array_ops.reshape(gather_from, gather_shape), gather_indices)
    final_shape = array_ops.shape(gather_from)[:1 + len(gather_shape)]
    static_batch_size = tensor_util.constant_value(batch_size)
    final_static_shape = (
        tensor_shape.TensorShape([static_batch_size]).concatenate(
            gather_from.shape[1:1 + len(gather_shape)]))
    output = array_ops.reshape(output, final_shape, name="output")
    output.set_shape(final_static_shape)
    return output<|MERGE_RESOLUTION|>--- conflicted
+++ resolved
@@ -227,13 +227,6 @@
     self._start_tokens = array_ops.tile(
         array_ops.expand_dims(self._start_tokens, 1), [1, self._beam_width])
     self._start_inputs = self._embedding_fn(self._start_tokens)
-<<<<<<< HEAD
-    
-    self._finished = array_ops.one_hot(
-        array_ops.zeros([self._batch_size], dtype=dtypes.int32),
-        depth=self._beam_width, on_value=False,
-        off_value=True, dtype=dtypes.bool)
-=======
 
     self._finished = array_ops.one_hot(
         array_ops.zeros([self._batch_size], dtype=dtypes.int32),
@@ -241,7 +234,6 @@
         on_value=False,
         off_value=True,
         dtype=dtypes.bool)
->>>>>>> ad07a86d
 
   @property
   def batch_size(self):
@@ -310,18 +302,11 @@
 
     log_probs = array_ops.one_hot(  # shape(batch_sz, beam_sz)
         array_ops.zeros([self._batch_size], dtype=dtypes.int32),
-<<<<<<< HEAD
-        depth=self._beam_width, on_value=0.0, off_value=-np.Inf,
-        dtype=nest.flatten(self._initial_cell_state)[0].dtype)
-
-
-=======
         depth=self._beam_width,
         on_value=0.0,
         off_value=-np.Inf,
         dtype=nest.flatten(self._initial_cell_state)[0].dtype)
 
->>>>>>> ad07a86d
     initial_state = BeamSearchDecoderState(
         cell_state=self._initial_cell_state,
         log_probs=log_probs,
@@ -589,13 +574,8 @@
   scores_flat = array_ops.reshape(scores, [batch_size, -1])
 
   # Pick the next beams according to the specified successors function
-<<<<<<< HEAD
-  next_beam_size = ops.convert_to_tensor(beam_width, dtype=dtypes.int32,
-                                         name="beam_width")
-=======
   next_beam_size = ops.convert_to_tensor(
       beam_width, dtype=dtypes.int32, name="beam_width")
->>>>>>> ad07a86d
   next_beam_scores, word_indices = nn_ops.top_k(scores_flat, k=next_beam_size)
 
   next_beam_scores.set_shape([static_batch_size, beam_width])
